const std = @import("std");
const builtin = @import("builtin");

const PatchMap = std.StringHashMap([]const u8);
const InitSystem = enum {
    systemd,
    openrc,
    runit,
    s6,
    dinit,
};

const min_zig_string = "0.15.0";
const current_zig = builtin.zig_version;

// Implementing zig version detection through compile time
comptime {
    const min_zig = std.SemanticVersion.parse(min_zig_string) catch unreachable;
    if (current_zig.order(min_zig) == .lt) {
        @compileError(std.fmt.comptimePrint("Your Zig version v{} does not meet the minimum build requirement of v{}", .{ current_zig, min_zig }));
    }
}

const ly_version = std.SemanticVersion{ .major = 1, .minor = 2, .patch = 0 };

var dest_directory: []const u8 = undefined;
var config_directory: []const u8 = undefined;
var prefix_directory: []const u8 = undefined;
var executable_name: []const u8 = undefined;
var init_system: InitSystem = undefined;
var default_tty_str: []const u8 = undefined;

pub fn build(b: *std.Build) !void {
    dest_directory = b.option([]const u8, "dest_directory", "Specify a destination directory for installation") orelse "";
    config_directory = b.option([]const u8, "config_directory", "Specify a default config directory (default is /etc). This path gets embedded into the binary") orelse "/etc";
    prefix_directory = b.option([]const u8, "prefix_directory", "Specify a default prefix directory (default is /usr)") orelse "/usr";
    executable_name = b.option([]const u8, "name", "Specify installed executable file name (default is ly)") orelse "ly";
    init_system = b.option(InitSystem, "init_system", "Specify the target init system (default is systemd)") orelse .systemd;

    const build_options = b.addOptions();
    const version_str = try getVersionStr(b, "ly", ly_version);
    const enable_x11_support = b.option(bool, "enable_x11_support", "Enable X11 support (default is on)") orelse true;
    const default_tty = b.option(u8, "default_tty", "Set the TTY (default is 2)") orelse 2;
    const fallback_tty = b.option(u8, "fallback_tty", "Set the fallback TTY (default is 1). This value gets embedded into the binary") orelse 1;

    default_tty_str = try std.fmt.allocPrint(b.allocator, "{d}", .{default_tty});

    build_options.addOption([]const u8, "config_directory", config_directory);
    build_options.addOption([]const u8, "prefix_directory", prefix_directory);
    build_options.addOption([]const u8, "version", version_str);
    build_options.addOption(u8, "tty", default_tty);
    build_options.addOption(u8, "fallback_tty", fallback_tty);
    build_options.addOption(bool, "enable_x11_support", enable_x11_support);

    const target = b.standardTargetOptions(.{});
    const optimize = b.standardOptimizeOption(.{});

    const exe = b.addExecutable(.{
        .name = "ly",
        .root_module = b.createModule(.{
            .root_source_file = b.path("src/main.zig"),
            .target = target,
            .optimize = optimize,
        }),
        // Here until the native backend matures in terms of performance
        .use_llvm = true,
    });

    const zigini = b.dependency("zigini", .{ .target = target, .optimize = optimize });
    exe.root_module.addImport("zigini", zigini.module("zigini"));

    exe.root_module.addOptions("build_options", build_options);

    const clap = b.dependency("clap", .{ .target = target, .optimize = optimize });
    exe.root_module.addImport("clap", clap.module("clap"));

    const termbox_dep = b.dependency("termbox2", .{
        .target = target,
        .optimize = optimize,
    });

    exe.linkSystemLibrary("pam");
    if (enable_x11_support) exe.linkSystemLibrary("xcb");
    exe.linkLibC();

    const translate_c = b.addTranslateC(.{
        .root_source_file = termbox_dep.path("termbox2.h"),
        .target = target,
        .optimize = optimize,
    });
    translate_c.defineCMacroRaw("TB_IMPL");
    translate_c.defineCMacro("TB_OPT_ATTR_W", "32"); // Enable 24-bit color support + styling (32-bit)
    const termbox2 = translate_c.addModule("termbox2");
    exe.root_module.addImport("termbox2", termbox2);

    b.installArtifact(exe);

    const run_cmd = b.addRunArtifact(exe);

    run_cmd.step.dependOn(b.getInstallStep());

    if (b.args) |args| run_cmd.addArgs(args);

    const run_step = b.step("run", "Run the app");
    run_step.dependOn(&run_cmd.step);

    const installexe_step = b.step("installexe", "Install Ly and the selected init system service");
    installexe_step.makeFn = Installer(true).make;
    installexe_step.dependOn(b.getInstallStep());

    const installnoconf_step = b.step("installnoconf", "Install Ly and the selected init system service, but not the configuration file");
    installnoconf_step.makeFn = Installer(false).make;
    installnoconf_step.dependOn(b.getInstallStep());

    const uninstallexe_step = b.step("uninstallexe", "Uninstall Ly and remove the selected init system service");
    uninstallexe_step.makeFn = Uninstaller(true).make;

    const uninstallnoconf_step = b.step("uninstallnoconf", "Uninstall Ly and remove the selected init system service, but keep the configuration directory");
    uninstallnoconf_step.makeFn = Uninstaller(false).make;
}

pub fn Installer(install_config: bool) type {
    return struct {
        pub fn make(step: *std.Build.Step, _: std.Build.Step.MakeOptions) !void {
            const allocator = step.owner.allocator;

            var patch_map = PatchMap.init(allocator);
            defer patch_map.deinit();

            try patch_map.put("$DEFAULT_TTY", default_tty_str);
            try patch_map.put("$CONFIG_DIRECTORY", config_directory);
            try patch_map.put("$PREFIX_DIRECTORY", prefix_directory);
            try patch_map.put("$EXECUTABLE_NAME", executable_name);

            try install_ly(allocator, patch_map, install_config);
            try install_service(allocator, patch_map);
        }
    };
}

fn install_ly(allocator: std.mem.Allocator, patch_map: PatchMap, install_config: bool) !void {
    const ly_config_directory = try std.fs.path.join(allocator, &[_][]const u8{ dest_directory, config_directory, "/ly" });

    std.fs.cwd().makePath(ly_config_directory) catch {
        std.debug.print("warn: {s} already exists as a directory.\n", .{ly_config_directory});
    };

    const ly_custom_sessions_directory = try std.fs.path.join(allocator, &[_][]const u8{ dest_directory, config_directory, "/ly/custom-sessions" });

    std.fs.cwd().makePath(ly_custom_sessions_directory) catch {
        std.debug.print("warn: {s} already exists as a directory.\n", .{ly_custom_sessions_directory});
    };

    const ly_lang_path = try std.fs.path.join(allocator, &[_][]const u8{ dest_directory, config_directory, "/ly/lang" });
    std.fs.cwd().makePath(ly_lang_path) catch {
        std.debug.print("warn: {s} already exists as a directory.\n", .{ly_lang_path});
    };

    {
        const exe_path = try std.fs.path.join(allocator, &[_][]const u8{ dest_directory, prefix_directory, "/bin" });
        std.fs.cwd().makePath(exe_path) catch {
            if (!std.mem.eql(u8, dest_directory, "")) {
                std.debug.print("warn: {s} already exists as a directory.\n", .{exe_path});
            }
        };

        var executable_dir = std.fs.cwd().openDir(exe_path, .{}) catch unreachable;
        defer executable_dir.close();

        try installFile("zig-out/bin/ly", executable_dir, exe_path, executable_name, .{});
    }

    {
        var config_dir = std.fs.cwd().openDir(ly_config_directory, .{}) catch unreachable;
        defer config_dir.close();

        if (install_config) {
            const patched_config = try patchFile(allocator, "res/config.ini", patch_map);
            try installText(patched_config, config_dir, ly_config_directory, "config.ini", .{});
        }

        const patched_example_config = try patchFile(allocator, "res/config.ini", patch_map);
        try installText(patched_example_config, config_dir, ly_config_directory, "config.ini.example", .{});

        const patched_setup = try patchFile(allocator, "res/setup.sh", patch_map);
        try installText(patched_setup, config_dir, ly_config_directory, "setup.sh", .{ .mode = 0o755 });
    }

    {
        var custom_sessions_dir = std.fs.cwd().openDir(ly_custom_sessions_directory, .{}) catch unreachable;
        defer custom_sessions_dir.close();

        const patched_readme = try patchFile(allocator, "res/custom-sessions/README", patch_map);
        try installText(patched_readme, custom_sessions_dir, ly_custom_sessions_directory, "README", .{});
    }

    {
        var lang_dir = std.fs.cwd().openDir(ly_lang_path, .{}) catch unreachable;
        defer lang_dir.close();

<<<<<<< HEAD
        const languages = [_][]const u8{
            "ar.ini",
            "cat.ini",
            "cs.ini",
            "de.ini",
            "en.ini",
            "es.ini",
            "fr.ini",
            "it.ini",
            "ja_JP.ini",
            "pl.ini",
            "pt.ini",
            "pt_BR.ini",
            "ro.ini",
            "ru.ini",
            "sr.ini",
            "sv.ini",
            "tr.ini",
            "uk.ini",
            "zh_CN.ini",
        };

        inline for (languages) |language| {
            try installFile("res/lang/" ++ language, lang_dir, ly_lang_path, language, .{});
        }
=======
        try installFile("res/lang/ar.ini", lang_dir, ly_lang_path, "ar.ini", .{});
        try installFile("res/lang/cat.ini", lang_dir, ly_lang_path, "cat.ini", .{});
        try installFile("res/lang/cs.ini", lang_dir, ly_lang_path, "cs.ini", .{});
        try installFile("res/lang/de.ini", lang_dir, ly_lang_path, "de.ini", .{});
        try installFile("res/lang/en.ini", lang_dir, ly_lang_path, "en.ini", .{});
        try installFile("res/lang/es.ini", lang_dir, ly_lang_path, "es.ini", .{});
        try installFile("res/lang/fr.ini", lang_dir, ly_lang_path, "fr.ini", .{});
        try installFile("res/lang/it.ini", lang_dir, ly_lang_path, "it.ini", .{});
        try installFile("res/lang/ja_JP.ini", lang_dir, ly_lang_path, "ja_JP.ini", .{});
        try installFile("res/lang/lv.ini", lang_dir, ly_lang_path, "lv.ini", .{});
        try installFile("res/lang/pl.ini", lang_dir, ly_lang_path, "pl.ini", .{});
        try installFile("res/lang/pt.ini", lang_dir, ly_lang_path, "pt.ini", .{});
        try installFile("res/lang/pt_BR.ini", lang_dir, ly_lang_path, "pt_BR.ini", .{});
        try installFile("res/lang/ro.ini", lang_dir, ly_lang_path, "ro.ini", .{});
        try installFile("res/lang/ru.ini", lang_dir, ly_lang_path, "ru.ini", .{});
        try installFile("res/lang/sr.ini", lang_dir, ly_lang_path, "sr.ini", .{});
        try installFile("res/lang/sv.ini", lang_dir, ly_lang_path, "sv.ini", .{});
        try installFile("res/lang/tr.ini", lang_dir, ly_lang_path, "tr.ini", .{});
        try installFile("res/lang/uk.ini", lang_dir, ly_lang_path, "uk.ini", .{});
        try installFile("res/lang/zh_CN.ini", lang_dir, ly_lang_path, "zh_CN.ini", .{});
>>>>>>> b2f51e5b
    }

    {
        const pam_path = try std.fs.path.join(allocator, &[_][]const u8{ dest_directory, config_directory, "/pam.d" });
        std.fs.cwd().makePath(pam_path) catch {
            if (!std.mem.eql(u8, dest_directory, "")) {
                std.debug.print("warn: {s} already exists as a directory.\n", .{pam_path});
            }
        };

        var pam_dir = std.fs.cwd().openDir(pam_path, .{}) catch unreachable;
        defer pam_dir.close();

        try installFile("res/pam.d/ly", pam_dir, pam_path, "ly", .{ .override_mode = 0o644 });
    }
}

fn install_service(allocator: std.mem.Allocator, patch_map: PatchMap) !void {
    switch (init_system) {
        .systemd => {
            const service_path = try std.fs.path.join(allocator, &[_][]const u8{ dest_directory, prefix_directory, "/lib/systemd/system" });
            std.fs.cwd().makePath(service_path) catch {};
            var service_dir = std.fs.cwd().openDir(service_path, .{}) catch unreachable;
            defer service_dir.close();

            const patched_service = try patchFile(allocator, "res/ly.service", patch_map);
            try installText(patched_service, service_dir, service_path, "ly.service", .{ .mode = 0o644 });
        },
        .openrc => {
            const service_path = try std.fs.path.join(allocator, &[_][]const u8{ dest_directory, config_directory, "/init.d" });
            std.fs.cwd().makePath(service_path) catch {};
            var service_dir = std.fs.cwd().openDir(service_path, .{}) catch unreachable;
            defer service_dir.close();

            const patched_service = try patchFile(allocator, "res/ly-openrc", patch_map);
            try installText(patched_service, service_dir, service_path, executable_name, .{ .mode = 0o755 });
        },
        .runit => {
            const service_path = try std.fs.path.join(allocator, &[_][]const u8{ dest_directory, config_directory, "/sv/ly" });
            std.fs.cwd().makePath(service_path) catch {};
            var service_dir = std.fs.cwd().openDir(service_path, .{}) catch unreachable;
            defer service_dir.close();

            const supervise_path = try std.fs.path.join(allocator, &[_][]const u8{ service_path, "supervise" });

            const patched_conf = try patchFile(allocator, "res/ly-runit-service/conf", patch_map);
            try installText(patched_conf, service_dir, service_path, "conf", .{});

            try installFile("res/ly-runit-service/finish", service_dir, service_path, "finish", .{ .override_mode = 0o755 });

            const patched_run = try patchFile(allocator, "res/ly-runit-service/run", patch_map);
            try installText(patched_run, service_dir, service_path, "run", .{ .mode = 0o755 });

            try std.fs.cwd().symLink("/run/runit/supervise.ly", supervise_path, .{});
            std.debug.print("info: installed symlink /run/runit/supervise.ly\n", .{});
        },
        .s6 => {
            const admin_service_path = try std.fs.path.join(allocator, &[_][]const u8{ dest_directory, config_directory, "/s6/adminsv/default/contents.d" });
            std.fs.cwd().makePath(admin_service_path) catch {};
            var admin_service_dir = std.fs.cwd().openDir(admin_service_path, .{}) catch unreachable;
            defer admin_service_dir.close();

            const file = try admin_service_dir.createFile("ly-srv", .{});
            file.close();

            const service_path = try std.fs.path.join(allocator, &[_][]const u8{ dest_directory, config_directory, "/s6/sv/ly-srv" });
            std.fs.cwd().makePath(service_path) catch {};
            var service_dir = std.fs.cwd().openDir(service_path, .{}) catch unreachable;
            defer service_dir.close();

            const patched_run = try patchFile(allocator, "res/ly-s6/run", patch_map);
            try installText(patched_run, service_dir, service_path, "run", .{ .mode = 0o755 });

            try installFile("res/ly-s6/type", service_dir, service_path, "type", .{});
        },
        .dinit => {
            const service_path = try std.fs.path.join(allocator, &[_][]const u8{ dest_directory, config_directory, "/dinit.d" });
            std.fs.cwd().makePath(service_path) catch {};
            var service_dir = std.fs.cwd().openDir(service_path, .{}) catch unreachable;
            defer service_dir.close();

            const patched_service = try patchFile(allocator, "res/ly-dinit", patch_map);
            try installText(patched_service, service_dir, service_path, "ly", .{});
        },
    }
}

pub fn Uninstaller(uninstall_config: bool) type {
    return struct {
        pub fn make(step: *std.Build.Step, _: std.Build.Step.MakeOptions) !void {
            const allocator = step.owner.allocator;

            if (uninstall_config) {
                try deleteTree(allocator, config_directory, "/ly", "ly config directory not found");
            }

            const exe_path = try std.fs.path.join(allocator, &[_][]const u8{ prefix_directory, "/bin/", executable_name });
            var success = true;
            std.fs.cwd().deleteFile(exe_path) catch {
                std.debug.print("warn: ly executable not found\n", .{});
                success = false;
            };
            if (success) std.debug.print("info: deleted {s}\n", .{exe_path});

            try deleteFile(allocator, config_directory, "/pam.d/ly", "ly pam file not found");

            switch (init_system) {
                .systemd => try deleteFile(allocator, prefix_directory, "/lib/systemd/system/ly.service", "systemd service not found"),
                .openrc => try deleteFile(allocator, config_directory, "/init.d/ly", "openrc service not found"),
                .runit => try deleteTree(allocator, config_directory, "/sv/ly", "runit service not found"),
                .s6 => {
                    try deleteTree(allocator, config_directory, "/s6/sv/ly-srv", "s6 service not found");
                    try deleteFile(allocator, config_directory, "/s6/adminsv/default/contents.d/ly-srv", "s6 admin service not found");
                },
                .dinit => try deleteFile(allocator, config_directory, "/dinit.d/ly", "dinit service not found"),
            }
        }
    };
}

fn getVersionStr(b: *std.Build, name: []const u8, version: std.SemanticVersion) ![]const u8 {
    const version_str = b.fmt("{d}.{d}.{d}", .{ version.major, version.minor, version.patch });

    var status: u8 = undefined;
    const git_describe_raw = b.runAllowFail(&[_][]const u8{
        "git",
        "-C",
        b.build_root.path orelse ".",
        "describe",
        "--match",
        "*.*.*",
        "--tags",
    }, &status, .Ignore) catch {
        return version_str;
    };
    var git_describe = std.mem.trim(u8, git_describe_raw, " \n\r");
    git_describe = std.mem.trimLeft(u8, git_describe, "v");

    switch (std.mem.count(u8, git_describe, "-")) {
        0 => {
            if (!std.mem.eql(u8, version_str, git_describe)) {
                std.debug.print("{s} version '{s}' does not match git tag: '{s}'\n", .{ name, version_str, git_describe });
                std.process.exit(1);
            }
            return version_str;
        },
        2 => {
            // Untagged development build (e.g. 0.10.0-dev.2025+ecf0050a9).
            var it = std.mem.splitScalar(u8, git_describe, '-');
            const tagged_ancestor = std.mem.trimLeft(u8, it.first(), "v");
            const commit_height = it.next().?;
            const commit_id = it.next().?;

            const ancestor_ver = try std.SemanticVersion.parse(tagged_ancestor);
            if (version.order(ancestor_ver) != .gt) {
                std.debug.print("{s} version '{f}' must be greater than tagged ancestor '{f}'\n", .{ name, version, ancestor_ver });
                std.process.exit(1);
            }

            // Check that the commit hash is prefixed with a 'g' (a Git convention).
            if (commit_id.len < 1 or commit_id[0] != 'g') {
                std.debug.print("Unexpected `git describe` output: {s}\n", .{git_describe});
                return version_str;
            }

            // The version is reformatted in accordance with the https://semver.org specification.
            return b.fmt("{s}-dev.{s}+{s}", .{ version_str, commit_height, commit_id[1..] });
        },
        else => {
            std.debug.print("Unexpected `git describe` output: {s}\n", .{git_describe});
            return version_str;
        },
    }
}

fn installFile(
    source_file: []const u8,
    destination_directory: std.fs.Dir,
    destination_directory_path: []const u8,
    destination_file: []const u8,
    options: std.fs.Dir.CopyFileOptions,
) !void {
    try std.fs.cwd().copyFile(source_file, destination_directory, destination_file, options);
    std.debug.print("info: installed {s}/{s}\n", .{ destination_directory_path, destination_file });
}

fn patchFile(allocator: std.mem.Allocator, source_file: []const u8, patch_map: PatchMap) ![]const u8 {
    var file = try std.fs.cwd().openFile(source_file, .{});
    defer file.close();

    const stat = try file.stat();

    var buffer: [4096]u8 = undefined;
    var reader = file.reader(&buffer);
    var text = try reader.interface.readAlloc(allocator, stat.size);

    var iterator = patch_map.iterator();
    while (iterator.next()) |kv| {
        const new_text = try std.mem.replaceOwned(u8, allocator, text, kv.key_ptr.*, kv.value_ptr.*);
        allocator.free(text);
        text = new_text;
    }

    return text;
}

fn installText(
    text: []const u8,
    destination_directory: std.fs.Dir,
    destination_directory_path: []const u8,
    destination_file: []const u8,
    options: std.fs.File.CreateFlags,
) !void {
    var file = try destination_directory.createFile(destination_file, options);
    defer file.close();

    var buffer: [1024]u8 = undefined;
    var writer = file.writer(&buffer);
    try writer.interface.writeAll(text);
    try writer.interface.flush();

    std.debug.print("info: installed {s}/{s}\n", .{ destination_directory_path, destination_file });
}

fn deleteFile(
    allocator: std.mem.Allocator,
    prefix: []const u8,
    file: []const u8,
    warning: []const u8,
) !void {
    const path = try std.fs.path.join(allocator, &[_][]const u8{ dest_directory, prefix, file });

    std.fs.cwd().deleteFile(path) catch |err| {
        if (err == error.FileNotFound) {
            std.debug.print("warn: {s}\n", .{warning});
            return;
        }

        return err;
    };

    std.debug.print("info: deleted {s}\n", .{path});
}

fn deleteTree(
    allocator: std.mem.Allocator,
    prefix: []const u8,
    directory: []const u8,
    warning: []const u8,
) !void {
    const path = try std.fs.path.join(allocator, &[_][]const u8{ dest_directory, prefix, directory });

    var dir = std.fs.cwd().openDir(path, .{}) catch |err| {
        if (err == error.FileNotFound) {
            std.debug.print("warn: {s}\n", .{warning});
            return;
        }

        return err;
    };
    dir.close();

    try std.fs.cwd().deleteTree(path);

    std.debug.print("info: deleted {s}\n", .{path});
}<|MERGE_RESOLUTION|>--- conflicted
+++ resolved
@@ -198,7 +198,6 @@
         var lang_dir = std.fs.cwd().openDir(ly_lang_path, .{}) catch unreachable;
         defer lang_dir.close();
 
-<<<<<<< HEAD
         const languages = [_][]const u8{
             "ar.ini",
             "cat.ini",
@@ -209,6 +208,7 @@
             "fr.ini",
             "it.ini",
             "ja_JP.ini",
+            "lv.ini",
             "pl.ini",
             "pt.ini",
             "pt_BR.ini",
@@ -224,28 +224,6 @@
         inline for (languages) |language| {
             try installFile("res/lang/" ++ language, lang_dir, ly_lang_path, language, .{});
         }
-=======
-        try installFile("res/lang/ar.ini", lang_dir, ly_lang_path, "ar.ini", .{});
-        try installFile("res/lang/cat.ini", lang_dir, ly_lang_path, "cat.ini", .{});
-        try installFile("res/lang/cs.ini", lang_dir, ly_lang_path, "cs.ini", .{});
-        try installFile("res/lang/de.ini", lang_dir, ly_lang_path, "de.ini", .{});
-        try installFile("res/lang/en.ini", lang_dir, ly_lang_path, "en.ini", .{});
-        try installFile("res/lang/es.ini", lang_dir, ly_lang_path, "es.ini", .{});
-        try installFile("res/lang/fr.ini", lang_dir, ly_lang_path, "fr.ini", .{});
-        try installFile("res/lang/it.ini", lang_dir, ly_lang_path, "it.ini", .{});
-        try installFile("res/lang/ja_JP.ini", lang_dir, ly_lang_path, "ja_JP.ini", .{});
-        try installFile("res/lang/lv.ini", lang_dir, ly_lang_path, "lv.ini", .{});
-        try installFile("res/lang/pl.ini", lang_dir, ly_lang_path, "pl.ini", .{});
-        try installFile("res/lang/pt.ini", lang_dir, ly_lang_path, "pt.ini", .{});
-        try installFile("res/lang/pt_BR.ini", lang_dir, ly_lang_path, "pt_BR.ini", .{});
-        try installFile("res/lang/ro.ini", lang_dir, ly_lang_path, "ro.ini", .{});
-        try installFile("res/lang/ru.ini", lang_dir, ly_lang_path, "ru.ini", .{});
-        try installFile("res/lang/sr.ini", lang_dir, ly_lang_path, "sr.ini", .{});
-        try installFile("res/lang/sv.ini", lang_dir, ly_lang_path, "sv.ini", .{});
-        try installFile("res/lang/tr.ini", lang_dir, ly_lang_path, "tr.ini", .{});
-        try installFile("res/lang/uk.ini", lang_dir, ly_lang_path, "uk.ini", .{});
-        try installFile("res/lang/zh_CN.ini", lang_dir, ly_lang_path, "zh_CN.ini", .{});
->>>>>>> b2f51e5b
     }
 
     {
